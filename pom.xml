<project xmlns="http://maven.apache.org/POM/4.0.0" xmlns:xsi="http://www.w3.org/2001/XMLSchema-instance"
  xsi:schemaLocation="http://maven.apache.org/POM/4.0.0 http://maven.apache.org/maven-v4_0_0.xsd">
  <modelVersion>4.0.0</modelVersion>

  <groupId>com.github.os72</groupId>
  <artifactId>protoc-jar-maven-plugin</artifactId>
  <packaging>maven-plugin</packaging>
  <version>2.5.0.3</version>
  <name>protoc-jar-maven-plugin</name>
  <url>https://github.com/os72/protoc-jar-maven-plugin</url>
  <description>Protocol Buffers codegen plugin - based on protoc-jar executable JAR</description>

  <parent>
	<groupId>org.sonatype.oss</groupId>
	<artifactId>oss-parent</artifactId>
	<version>9</version>
  </parent>

  <licenses>
	<license>
	  <name>The Apache Software License, Version 2.0</name>
	  <url>http://www.apache.org/licenses/LICENSE-2.0.txt</url>
	  <distribution>repo</distribution>
	</license>
  </licenses>

  <developers>
	<developer>
	  <id>os72</id>
	  <name>Oliver Suciu</name>
	</developer>
  </developers>

  <scm>
	<connection>scm:git:git@github.com:os72/protoc-jar-maven-plugin.git</connection>
	<developerConnection>scm:git:git@github.com:os72/protoc-jar-maven-plugin.git</developerConnection>
	<url>git@github.com:os72/protoc-jar-maven-plugin.git</url>
  </scm>

  <dependencies>
	<dependency>
	  <groupId>com.github.os72</groupId>
	  <artifactId>protoc-jar</artifactId>
<<<<<<< HEAD
	  <version>2.5.0.3</version>
=======
	  <version>2.6.1.4</version>
>>>>>>> 6593f953
	</dependency>
	<dependency>
	  <groupId>org.apache.maven</groupId>
	  <artifactId>maven-plugin-api</artifactId>
	  <version>2.0.9</version>
	</dependency>
	<dependency>
	  <groupId>org.apache.maven</groupId>
	  <artifactId>maven-project</artifactId>
	  <version>2.0.9</version>
	</dependency>
	<dependency>
	  <groupId>org.sonatype.plexus</groupId>
	  <artifactId>plexus-build-api</artifactId>
	  <version>0.0.7</version>
	</dependency>
	<dependency>
	  <groupId>org.codehaus.plexus</groupId>
	  <artifactId>plexus-utils</artifactId>
	  <version>3.0</version>
	</dependency>
	<dependency>
	  <groupId>commons-io</groupId>
	  <artifactId>commons-io</artifactId>
	  <version>2.2</version>
	</dependency>

    <!-- test -->
	<dependency>
	  <groupId>junit</groupId>
	  <artifactId>junit</artifactId>
	  <version>4.12</version>
	  <scope>test</scope>
	</dependency>
  </dependencies>

  <build>
	<plugins>
		<plugin>
		  <groupId>org.apache.maven.plugins</groupId>
		  <artifactId>maven-assembly-plugin</artifactId>
		  <configuration>
			<appendAssemblyId>false</appendAssemblyId>
			<archive>
			  <manifest>
				<mainClass>com.github.os72.protocjar.Protoc</mainClass>
			  </manifest>
			  <manifestEntries>
				<Build-Id>${project.name}-${project.version}-${maven.build.timestamp}</Build-Id>
			  </manifestEntries>
			</archive>
			<descriptors>
				<descriptor>assembly.xml</descriptor>
			</descriptors>
		  </configuration>
		  <executions>
			<execution>
				<id>make-assembly</id>
				<phase>package</phase>
				<goals>
				  <goal>single</goal>
				</goals>
			 </execution>
		  </executions>
		</plugin>
		<plugin>
		  <groupId>org.apache.maven.plugins</groupId>
		  <artifactId>maven-source-plugin</artifactId>
		  <executions>
			<execution>
			  <id>attach-sources</id>
				<goals>
				 <goal>jar</goal>
				</goals>
			</execution>
		  </executions>
		</plugin>
		<plugin>
		  <groupId>org.apache.maven.plugins</groupId>
		  <artifactId>maven-javadoc-plugin</artifactId>
		  <executions>
			<execution>
			  <id>attach-javadoc</id>
				<goals>
				 <goal>jar</goal>
				</goals>
			</execution>
		  </executions>
		</plugin>
	</plugins>
  </build>

  <reporting>
	<plugins>
		<plugin>
			<groupId>org.apache.maven.plugins</groupId>
			<artifactId>maven-project-info-reports-plugin</artifactId>
		</plugin>
		<plugin>
			<groupId>org.apache.maven.plugins</groupId>
			<artifactId>maven-plugin-plugin</artifactId>
		</plugin>
	</plugins>
  </reporting>

</project><|MERGE_RESOLUTION|>--- conflicted
+++ resolved
@@ -41,11 +41,7 @@
 	<dependency>
 	  <groupId>com.github.os72</groupId>
 	  <artifactId>protoc-jar</artifactId>
-<<<<<<< HEAD
 	  <version>2.5.0.3</version>
-=======
-	  <version>2.6.1.4</version>
->>>>>>> 6593f953
 	</dependency>
 	<dependency>
 	  <groupId>org.apache.maven</groupId>
